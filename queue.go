/*
Package queue provides a fast, ring-buffer queue based on the version suggested by Dariusz Górecki.
Using this instead of other, simpler, queue implementations (slice+append or linked list) provides
substantial memory and time benefits, and fewer GC pauses.

The queue implemented here is as fast as it is for an additional reason: it is *not* thread-safe.
*/
package queue

// minQueueLen is smallest capacity that queue may have.
// Must be power of 2 for bitwise modulus: x % n == x & (n - 1).
const minQueueLen = 16

// Queue represents a single instance of the queue data structure.
type Queue struct {
	buf               []interface{}
	head, tail, count int
}

// New constructs and returns a new Queue.
func New() *Queue {
	return &Queue{
		buf: make([]interface{}, minQueueLen),
	}
}

// Length returns the number of elements currently stored in the queue.
func (q *Queue) Length() int {
	return q.count
}

// resizes the queue to fit exactly twice its current contents
// this can result in shrinking if the queue is less than half-full
func (q *Queue) resize() {
	newBuf := make([]interface{}, q.count<<1)

	if q.tail > q.head {
		copy(newBuf, q.buf[q.head:q.tail])
	} else {
		n := copy(newBuf, q.buf[q.head:])
		copy(newBuf[n:], q.buf[:q.tail])
	}

	q.head = 0
	q.tail = q.count
	q.buf = newBuf
}

// Add puts an element on the end of the queue.
func (q *Queue) Add(elem interface{}) {
	if q.count == len(q.buf) {
		q.resize()
	}

	q.buf[q.tail] = elem
	// bitwise modulus
	q.tail = (q.tail + 1) & (len(q.buf) - 1)
	q.count++
}

// Peek returns the element at the head of the queue. This call panics
// if the queue is empty.
func (q *Queue) Peek() interface{} {
	if q.count <= 0 {
		panic("queue: Peek() called on empty queue")
	}
	return q.buf[q.head]
}

// Get returns the element at index i in the queue. If the index is
// invalid, the call will panic. This method accepts both positive and
// negative index values. Index 0 refers to the first element, and
// index -1 refers to the last.
func (q *Queue) Get(i int) interface{} {
	// If indexing backwards, convert to positive index.
	if i < 0 {
		i += q.count
	}
	if i < 0 || i >= q.count {
		panic("queue: Get() called with index out of range")
	}
	// bitwise modulus
	return q.buf[(q.head+i)&(len(q.buf)-1)]
}

// Remove removes and returns the element from the front of the queue. If the
// queue is empty, the call will panic.
func (q *Queue) Remove() interface{} {
	if q.count <= 0 {
		panic("queue: Remove() called on empty queue")
	}
	ret := q.buf[q.head]
	q.buf[q.head] = nil
	// bitwise modulus
	q.head = (q.head + 1) & (len(q.buf) - 1)
	q.count--
	// Resize down if buffer 1/4 full.
	if len(q.buf) > minQueueLen && (q.count<<2) == len(q.buf) {
		q.resize()
	}
<<<<<<< HEAD
=======
}

// Pop removes and returns the element from the front of the queue. If the
// queue is empty, the call will panic.
func (q *Queue) Pop() interface{} {
	if q.count <= 0 {
		panic("queue: Pop() called on empty queue")
	}
	ret := q.buf[q.head]
	q.buf[q.head] = nil
	// bitwise modulus
	q.head = (q.head + 1) & (len(q.buf) - 1)
	q.count--
	// Resize down if buffer 1/4 full.
	if len(q.buf) > minQueueLen && (q.count<<2) == len(q.buf) {
		q.resize()
	}
>>>>>>> 2b8f55b8
	return ret
}<|MERGE_RESOLUTION|>--- conflicted
+++ resolved
@@ -98,8 +98,7 @@
 	if len(q.buf) > minQueueLen && (q.count<<2) == len(q.buf) {
 		q.resize()
 	}
-<<<<<<< HEAD
-=======
+	return ret
 }
 
 // Pop removes and returns the element from the front of the queue. If the
@@ -117,6 +116,5 @@
 	if len(q.buf) > minQueueLen && (q.count<<2) == len(q.buf) {
 		q.resize()
 	}
->>>>>>> 2b8f55b8
 	return ret
 }