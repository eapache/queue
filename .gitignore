# Compiled Object files, Static and Dynamic libs (Shared Objects)
*.o
*.a
*.so

# Folders
_obj
_test
/.idea/*
<<<<<<< HEAD
=======

>>>>>>> 9112c309
# Architecture specific extensions/prefixes
*.[568vq]
[568vq].out

*.cgo1.go
*.cgo2.c
_cgo_defun.c
_cgo_gotypes.go
_cgo_export.*

_testmain.go

*.exe
*.test<|MERGE_RESOLUTION|>--- conflicted
+++ resolved
@@ -7,10 +7,7 @@
 _obj
 _test
 /.idea/*
-<<<<<<< HEAD
-=======
 
->>>>>>> 9112c309
 # Architecture specific extensions/prefixes
 *.[568vq]
 [568vq].out
