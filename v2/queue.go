--- conflicted
+++ resolved
@@ -7,11 +7,9 @@
 */
 package queue
 
-<<<<<<< HEAD
 import "errors"
-=======
+
 import "sync"
->>>>>>> 9112c309
 
 // minQueueLen is smallest capacity that queue may have.
 // Must be power of 2 for bitwise modulus: x % n == x & (n - 1).
@@ -100,14 +98,9 @@
 
 // Remove removes and returns the element from the front of the queue. If the
 // queue is empty, the call will panic.
-<<<<<<< HEAD
 func (q *Queue[V]) Remove() (V, error) {
-=======
-func (q *Queue[V]) Remove() V {
 	q.mu.Lock()
 	defer q.mu.Unlock()
-
->>>>>>> 9112c309
 	if q.count <= 0 {
 		return *new(V), ErrQueueEmpty
 	}
